--- conflicted
+++ resolved
@@ -332,12 +332,6 @@
         proxy_set_header X-Forwarded-For $proxy_add_x_forwarded_for;
         proxy_set_header X-Forwarded-Proto $scheme;
         
-<<<<<<< HEAD
-        # WebSocket Support
-        proxy_set_header Upgrade $http_upgrade;
-        proxy_set_header Connection "upgrade";
-        proxy_http_version 1.1;
-=======
         # WebSocket support
         proxy_set_header Upgrade $http_upgrade;
         proxy_set_header Connection $connection_upgrade;
@@ -345,7 +339,6 @@
         # WebSocket timeout settings
         proxy_read_timeout 86400s;
         proxy_send_timeout 86400s;
->>>>>>> bdc32756
 
         ${
           hasHttpsUpstream
@@ -434,12 +427,6 @@
         proxy_set_header X-Forwarded-For $proxy_add_x_forwarded_for;
         proxy_set_header X-Forwarded-Proto $scheme;
         
-<<<<<<< HEAD
-        # WebSocket Support
-        proxy_set_header Upgrade $http_upgrade;
-        proxy_set_header Connection "upgrade";
-        proxy_http_version 1.1;
-=======
         # WebSocket support
         proxy_set_header Upgrade $http_upgrade;
         proxy_set_header Connection $connection_upgrade;
@@ -447,7 +434,6 @@
         # WebSocket timeout settings
         proxy_read_timeout 86400s;
         proxy_send_timeout 86400s;
->>>>>>> bdc32756
 
         ${
           hasHttpsUpstream
