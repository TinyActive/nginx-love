import * as fs from 'fs/promises';
import * as path from 'path';
import { execFile } from 'child_process';
import { promisify } from 'util';
import logger from '../../utils/logger';
import prisma from '../../config/database';
import { ParsedLogEntry, LogFilterOptions, LogStatistics } from './logs.types';
import { parseAccessLogLine, parseErrorLogLine, parseModSecLogLine } from './services/log-parser.service';

const execFileAsync = promisify(execFile);

// Log file paths
const LOG_PATHS = {
  nginxAccess: '/var/log/nginx/access.log',
  nginxError: '/var/log/nginx/error.log',
  modsecAudit: '/var/log/modsec_audit.log',
  nginxDir: '/var/log/nginx',
} as const;

// Security constants
const SECURITY_LIMITS = {
  maxLinesPerFile: 1000,
  maxConcurrentFiles: 5,
  maxUniqueIdLength: 64,
  maxSearchTermLength: 200,
  maxRuleIdLength: 100,
  execTimeout: 5000,
  grepTimeout: 10000,
  maxBuffer: 10 * 1024 * 1024, // 10MB
} as const;

const ALLOWED_LOG_DIR = path.resolve(LOG_PATHS.nginxDir);

// Domain regex for validation
const DOMAIN_REGEX = /^[a-zA-Z0-9]([a-zA-Z0-9-]{0,61}[a-zA-Z0-9])?(\.[a-zA-Z0-9]([a-zA-Z0-9-]{0,61}[a-zA-Z0-9])?)*$/;

// Log file naming patterns
const LOG_PATTERNS = {
  sslAccess: /^([a-zA-Z0-9.-]+)[-_]ssl[-_]access\.log$/,
  sslError: /^([a-zA-Z0-9.-]+)[-_]ssl[-_]error\.log$/,
  access: /^([a-zA-Z0-9.-]+)[-_]access\.log$/,
  error: /^([a-zA-Z0-9.-]+)[-_]error\.log$/,
} as const;

/**
 * Validate and sanitize domain name
 */
function sanitizeDomain(domain: string): string | null {
  if (!domain || typeof domain !== 'string') return null;
  
  const cleaned = domain.trim().replace(/[^a-zA-Z0-9.-]/g, '');
  return DOMAIN_REGEX.test(cleaned) && cleaned.length <= 253 ? cleaned : null;
}

/**
 * Validate file path is within allowed directory
 */
function isPathSafe(filePath: string): boolean {
  return path.resolve(filePath).startsWith(ALLOWED_LOG_DIR);
}

/**
 * Execute command with security measures
 */
async function safeExecFile(
  command: string,
  args: string[],
  options: { input?: string; timeout?: number } = {}
): Promise<string> {
  const { input, timeout = SECURITY_LIMITS.execTimeout } = options;
  
  try {
    const { stdout } = await execFileAsync(command, args, {
      timeout,
      maxBuffer: SECURITY_LIMITS.maxBuffer,
      encoding: 'utf8',
      ...(input && { input }),
    });
    return stdout.trim();
  } catch (error: any) {
    // grep exit code 1 means no matches - this is normal
    if (error.code === 1) return '';
    if (error.killed) {
      logger.warn(`Command timed out: ${command} ${args.join(' ')}`);
    }
    throw error;
  }
}

/**
 * Read last N lines from a file with security checks
 */
async function readLastLines(filePath: string, numLines: number): Promise<string[]> {
  try {
    if (!isPathSafe(filePath)) {
      logger.warn(`Path validation failed: ${filePath}`);
      return [];
    }

    const safeNumLines = Math.min(Math.max(numLines, 1), SECURITY_LIMITS.maxLinesPerFile);
    await fs.access(filePath);

    const stdout = await safeExecFile('tail', ['-n', String(safeNumLines), filePath]);
    return stdout.split('\n').filter(line => line.trim().length > 0);
  } catch (error: any) {
    if (error.code === 'ENOENT') {
      logger.debug(`Log file not found: ${filePath}`);
    } else {
      logger.error(`Error reading log file: ${error.message}`);
    }
    return [];
  }
}

/**
<<<<<<< HEAD
 * Search logs by uniqueId using grep for efficient searching
 */
async function searchLogsByUniqueId(uniqueId: string, limit: number = 100): Promise<ParsedLogEntry[]> {
  try {
    const { exec } = require('child_process');
    const { promisify } = require('util');
    const execAsync = promisify(exec);
    
    const results: ParsedLogEntry[] = [];
    const maxBuffer = 50 * 1024 * 1024; // 50MB buffer
    
    // Search pattern for uniqueId in ModSecurity logs
    const searchPattern = `unique_id "${uniqueId}"`;
    
    // Search in main nginx error log
    try {
      const { stdout } = await execAsync(
        `grep -F '${searchPattern}' ${NGINX_ERROR_LOG} 2>/dev/null || echo ""`,
        { maxBuffer }
      );
      if (stdout.trim()) {
        const lines = stdout.trim().split('\n');
        lines.forEach((line: string, index: number) => {
          const parsed = parseModSecLogLine(line, index);
          if (parsed) {
            results.push(parsed);
          }
        });
      }
    } catch (error) {
      logger.warn('Could not search main error log:', error);
    }
    
    // Search in domain-specific error logs
    try {
      const domainLogs = await getDomainLogFiles();
      for (const domainLog of domainLogs) {
        // Search HTTP error log
        if (domainLog.errorLog) {
          try {
            const { stdout } = await execAsync(
              `grep -F '${searchPattern}' ${domainLog.errorLog} 2>/dev/null || echo ""`,
              { maxBuffer }
            );
            if (stdout.trim()) {
              const lines = stdout.trim().split('\n');
              lines.forEach((line: string, index: number) => {
                const parsed = parseModSecLogLine(line, index);
                if (parsed) {
                  parsed.domain = domainLog.domain;
                  results.push(parsed);
                }
              });
            }
          } catch (error) {
            // Ignore individual file errors
          }
        }
        
        // Search HTTPS error log
        if (domainLog.sslErrorLog) {
          try {
            const { stdout } = await execAsync(
              `grep -F '${searchPattern}' ${domainLog.sslErrorLog} 2>/dev/null || echo ""`,
              { maxBuffer }
            );
            if (stdout.trim()) {
              const lines = stdout.trim().split('\n');
              lines.forEach((line: string, index: number) => {
                const parsed = parseModSecLogLine(line, index);
                if (parsed) {
                  parsed.domain = domainLog.domain;
                  results.push(parsed);
                }
              });
            }
          } catch (error) {
            // Ignore individual file errors
          }
        }
      }
    } catch (error) {
      logger.error('Error searching domain logs:', error);
    }
    
    // Sort by timestamp descending and limit
    return results
      .sort((a, b) => new Date(b.timestamp).getTime() - new Date(a.timestamp).getTime())
      .slice(0, limit);
  } catch (error) {
    logger.error('Error searching by uniqueId:', error);
    return [];
  }
}

/**
 * Get list of domain-specific log files
=======
 * Parse log lines with appropriate parser
>>>>>>> c73291c6
 */
interface ParseOptions {
  parser: 'access' | 'error' | 'modsec';
  domain?: string;
}

function parseLogLines(
  lines: string[],
  { parser, domain }: ParseOptions
): ParsedLogEntry[] {
  const parsers = {
    access: (line: string, idx: number) => parseAccessLogLine(line, idx, domain),
    error: (line: string, idx: number) => {
      const parsed = parseErrorLogLine(line, idx);
      if (parsed && domain) parsed.domain = domain;
      return parsed;
    },
    modsec: (line: string, idx: number) => {
      const parsed = parseModSecLogLine(line, idx);
      if (parsed && domain) parsed.domain = domain;
      return parsed;
    },
  };

  return lines
    .map((line, idx) => parsers[parser](line, idx))
    .filter((entry): entry is ParsedLogEntry => entry !== null);
}

/**
 * Search logs using grep
 */
async function grepLogFile(
  filePath: string,
  pattern: string,
  limit: number
): Promise<string> {
  if (!isPathSafe(filePath)) return '';

  try {
    const grepResult = await safeExecFile(
      'grep',
      ['-F', pattern, filePath],
      { timeout: SECURITY_LIMITS.grepTimeout }
    );

    if (!grepResult) return '';

    return await safeExecFile(
      'head',
      ['-n', String(limit)],
      { input: grepResult, timeout: SECURITY_LIMITS.execTimeout }
    );
  } catch (error: any) {
    if (error.code !== 1 && !error.killed) {
      logger.debug(`Grep failed for ${filePath}: ${error.message}`);
    }
    return '';
  }
}

/**
 * Search logs by uniqueId
 */
async function searchLogsByUniqueId(uniqueId: string, limit: number = 100): Promise<ParsedLogEntry[]> {
  // Validate uniqueId
  if (!/^[a-zA-Z0-9-_]+$/.test(uniqueId) || uniqueId.length > SECURITY_LIMITS.maxUniqueIdLength) {
    logger.warn(`Invalid uniqueId: ${uniqueId}`);
    return [];
  }

  const results: ParsedLogEntry[] = [];
  const searchPattern = `unique_id "${uniqueId}"`;

  // Search main error log
  const mainResult = await grepLogFile(LOG_PATHS.nginxError, searchPattern, limit);
  if (mainResult) {
    results.push(...parseLogLines(mainResult.split('\n'), { parser: 'modsec' }));
  }

  // Search domain logs
  try {
    const domainLogs = await getDomainLogFiles();
    
    for (let i = 0; i < domainLogs.length && results.length < limit; i += SECURITY_LIMITS.maxConcurrentFiles) {
      const batch = domainLogs.slice(i, i + SECURITY_LIMITS.maxConcurrentFiles);
      
      await Promise.all(batch.map(async ({ domain, errorLog, sslErrorLog }) => {
        const logsToSearch = [
          { path: errorLog, domain },
          { path: sslErrorLog, domain }
        ].filter(log => log.path && isPathSafe(log.path));

        for (const { path: logPath, domain: logDomain } of logsToSearch) {
          const grepResult = await grepLogFile(logPath, searchPattern, limit);
          if (grepResult) {
            const parsed = parseLogLines(grepResult.split('\n'), {
              parser: 'modsec',
              domain: logDomain
            });
            results.push(...parsed);
          }
        }
      }));
    }
  } catch (error) {
    logger.error('Error searching domain logs:', error);
  }

  return results
    .sort((a, b) => new Date(b.timestamp).getTime() - new Date(a.timestamp).getTime())
    .slice(0, limit);
}

/**
 * Get domain log file paths
 */
interface DomainLogFiles {
  domain: string;
  accessLog: string;
  errorLog: string;
  sslAccessLog: string;
  sslErrorLog: string;
}

async function getDomainLogFiles(): Promise<DomainLogFiles[]> {
  try {
    if (!isPathSafe(LOG_PATHS.nginxDir)) {
      logger.error('Log directory validation failed');
      return [];
    }

    const files = await fs.readdir(LOG_PATHS.nginxDir);
    const domainLogs: Record<string, Partial<Omit<DomainLogFiles, 'domain'>>> = {};

    files.forEach(file => {
      // Skip hidden files and parent directory references
      if (file.startsWith('.') || file.includes('..')) return;

      const fullPath = path.join(LOG_PATHS.nginxDir, file);
      if (!isPathSafe(fullPath)) return;

      // Match against patterns
      const patterns = [
        { regex: LOG_PATTERNS.sslAccess, key: 'sslAccessLog', requireNoSSL: false },
        { regex: LOG_PATTERNS.sslError, key: 'sslErrorLog', requireNoSSL: false },
        { regex: LOG_PATTERNS.access, key: 'accessLog', requireNoSSL: true },
        { regex: LOG_PATTERNS.error, key: 'errorLog', requireNoSSL: true },
      ] as const;

      for (const { regex, key, requireNoSSL } of patterns) {
        if (requireNoSSL && file.includes('ssl')) continue;
        
        const match = file.match(regex);
        if (match) {
          const domain = sanitizeDomain(match[1]);
          if (domain) {
            if (!domainLogs[domain]) domainLogs[domain] = {};
            domainLogs[domain][key] = fullPath;
          }
          break;
        }
      }
    });

    return Object.entries(domainLogs).map(([domain, logs]) => ({
      domain,
      accessLog: logs.accessLog || '',
      errorLog: logs.errorLog || '',
      sslAccessLog: logs.sslAccessLog || '',
      sslErrorLog: logs.sslErrorLog || '',
    }));
  } catch (error) {
    logger.error('Error reading domain log files:', error);
    return [];
  }
}

/**
 * Find existing log file from possible paths
 */
<<<<<<< HEAD
export async function getParsedLogs(options: LogFilterOptions = {}): Promise<ParsedLogEntry[]> {
  const { limit = 100, level, type, search, domain, ruleId, uniqueId } = options;
=======
async function findExistingFile(paths: string[]): Promise<string | null> {
  for (const filePath of paths) {
    if (!isPathSafe(filePath)) continue;
    try {
      await fs.access(filePath);
      return filePath;
    } catch {
      continue;
    }
  }
  return null;
}
>>>>>>> c73291c6

/**
 * Get domain-specific log file paths
 */
function getDomainLogPaths(domain: string) {
  return {
    httpAccess: [
      path.join(LOG_PATHS.nginxDir, `${domain}_access.log`),
      path.join(LOG_PATHS.nginxDir, `${domain}-access.log`)
    ],
    httpError: [
      path.join(LOG_PATHS.nginxDir, `${domain}_error.log`),
      path.join(LOG_PATHS.nginxDir, `${domain}-error.log`)
    ],
    httpsAccess: [
      path.join(LOG_PATHS.nginxDir, `${domain}_ssl_access.log`),
      path.join(LOG_PATHS.nginxDir, `${domain}-ssl-access.log`)
    ],
    httpsError: [
      path.join(LOG_PATHS.nginxDir, `${domain}_ssl_error.log`),
      path.join(LOG_PATHS.nginxDir, `${domain}-ssl-error.log`)
    ]
  };
}

<<<<<<< HEAD
  try {
    // If searching by uniqueId, use grep for efficient search across all logs
    if (uniqueId) {
      return await searchLogsByUniqueId(uniqueId, limit);
    }
    // If specific domain is requested, read only that domain's logs
    if (domain && domain !== 'all') {
      // Define all possible log file paths (both HTTP and HTTPS)
      const logPaths = {
        httpAccess: [
          path.join(NGINX_LOG_DIR, `${domain}_access.log`),
          path.join(NGINX_LOG_DIR, `${domain}-access.log`)
        ],
        httpError: [
          path.join(NGINX_LOG_DIR, `${domain}_error.log`),
          path.join(NGINX_LOG_DIR, `${domain}-error.log`)
        ],
        httpsAccess: [
          path.join(NGINX_LOG_DIR, `${domain}_ssl_access.log`),
          path.join(NGINX_LOG_DIR, `${domain}-ssl-access.log`)
        ],
        httpsError: [
          path.join(NGINX_LOG_DIR, `${domain}_ssl_error.log`),
          path.join(NGINX_LOG_DIR, `${domain}-ssl-error.log`)
        ]
      };

      // Helper function to find existing log file
      const findExistingFile = async (paths: string[]): Promise<string | null> => {
        for (const filePath of paths) {
          try {
            await fs.access(filePath);
            return filePath;
          } catch {
            continue;
          }
        }
        return null;
      };

      // Read domain access logs (both HTTP and HTTPS)
      if (!type || type === 'all' || type === 'access') {
        // HTTP access logs
        const httpAccessLog = await findExistingFile(logPaths.httpAccess);
        if (httpAccessLog) {
          const accessLines = await readLastLines(httpAccessLog, Math.ceil(limit / 4));
          accessLines.forEach((line, index) => {
            const parsed = parseAccessLogLine(line, index, domain);
            if (parsed) allLogs.push(parsed);
          });
        }
=======
/**
 * Read and parse log file
 */
async function readAndParseLog(
  filePath: string | null,
  limit: number,
  parser: ParseOptions
): Promise<ParsedLogEntry[]> {
  if (!filePath) return [];
  const lines = await readLastLines(filePath, limit);
  return parseLogLines(lines, parser);
}
>>>>>>> c73291c6

/**
 * Read domain-specific logs
 */
async function readDomainLogs(
  domain: string,
  limit: number,
  type?: string
): Promise<ParsedLogEntry[]> {
  const logPaths = getDomainLogPaths(domain);
  const results: ParsedLogEntry[] = [];

  const shouldReadAccess = !type || type === 'all' || type === 'access';
  const shouldReadError = !type || type === 'all' || type === 'error';

  // Read access logs
  if (shouldReadAccess) {
    const [httpAccess, httpsAccess] = await Promise.all([
      findExistingFile(logPaths.httpAccess),
      findExistingFile(logPaths.httpsAccess)
    ]);

    const [httpLogs, httpsLogs] = await Promise.all([
      readAndParseLog(httpAccess, limit, { parser: 'access', domain }),
      readAndParseLog(httpsAccess, limit, { parser: 'access', domain })
    ]);

    results.push(...httpLogs, ...httpsLogs);
  }

  // Read error logs
  if (shouldReadError) {
    const [httpError, httpsError] = await Promise.all([
      findExistingFile(logPaths.httpError),
      findExistingFile(logPaths.httpsError)
    ]);

    const [httpLogs, httpsLogs] = await Promise.all([
      readAndParseLog(httpError, limit, { parser: 'error', domain }),
      readAndParseLog(httpsError, limit, { parser: 'error', domain })
    ]);

    results.push(...httpLogs, ...httpsLogs);
  }

  return results;
}

/**
 * Read global logs
 */
async function readGlobalLogs(
  limit: number,
  type?: string
): Promise<ParsedLogEntry[]> {
  const results: ParsedLogEntry[] = [];
  const logsPerType = Math.ceil(limit / 3);

  const shouldReadAccess = !type || type === 'all' || type === 'access';
  const shouldReadError = !type || type === 'all' || type === 'error';

  if (shouldReadAccess && isPathSafe(LOG_PATHS.nginxAccess)) {
    const logs = await readAndParseLog(LOG_PATHS.nginxAccess, logsPerType, { parser: 'access' });
    results.push(...logs);
  }

  if (shouldReadError) {
    const [errorLogs, modsecLogs] = await Promise.all([
      isPathSafe(LOG_PATHS.nginxError)
        ? readAndParseLog(LOG_PATHS.nginxError, logsPerType, { parser: 'error' })
        : Promise.resolve([]),
      isPathSafe(LOG_PATHS.modsecAudit)
        ? readAndParseLog(LOG_PATHS.modsecAudit, logsPerType, { parser: 'modsec' })
        : Promise.resolve([])
    ]);

    results.push(...errorLogs, ...modsecLogs);
  }

  return results;
}

/**
 * Read all domain logs with concurrency control
 */
async function readAllDomainLogs(
  limit: number,
  type?: string
): Promise<ParsedLogEntry[]> {
  const results: ParsedLogEntry[] = [];
  const domainLogFiles = await getDomainLogFiles();
  const logsPerDomain = Math.max(1, Math.ceil(limit / (domainLogFiles.length * 2 + 1)));

  for (let i = 0; i < domainLogFiles.length; i += SECURITY_LIMITS.maxConcurrentFiles) {
    const batch = domainLogFiles.slice(i, i + SECURITY_LIMITS.maxConcurrentFiles);
    
    const batchResults = await Promise.all(
      batch.map(async ({ domain, accessLog, errorLog, sslAccessLog, sslErrorLog }) => {
        const domainResults: ParsedLogEntry[] = [];
        const shouldReadAccess = !type || type === 'all' || type === 'access';
        const shouldReadError = !type || type === 'all' || type === 'error';

        const readPromises: Promise<ParsedLogEntry[]>[] = [];

        if (shouldReadAccess) {
          if (accessLog) {
            readPromises.push(readAndParseLog(accessLog, logsPerDomain, { parser: 'access', domain }));
          }
          if (sslAccessLog) {
            readPromises.push(readAndParseLog(sslAccessLog, logsPerDomain, { parser: 'access', domain }));
          }
        }

        if (shouldReadError) {
          if (errorLog) {
            readPromises.push(readAndParseLog(errorLog, logsPerDomain, { parser: 'error', domain }));
          }
          if (sslErrorLog) {
            readPromises.push(readAndParseLog(sslErrorLog, logsPerDomain, { parser: 'error', domain }));
          }
        }

        const results = await Promise.all(readPromises);
        return results.flat();
      })
    );

    results.push(...batchResults.flat());
  }

  return results;
}

/**
 * Apply filters to log entries
 */
function applyFilters(
  logs: ParsedLogEntry[],
  filters: LogFilterOptions
): ParsedLogEntry[] {
  let filtered = logs;

  if (filters.level && filters.level !== 'all') {
    filtered = filtered.filter(log => log.level === filters.level);
  }

  if (filters.type && filters.type !== 'all') {
    filtered = filtered.filter(log => log.type === filters.type);
  }

  if (filters.search) {
    const searchTerm = filters.search
      .toLowerCase()
      .substring(0, SECURITY_LIMITS.maxSearchTermLength);
    
    filtered = filtered.filter(log =>
      log.message.toLowerCase().includes(searchTerm) ||
      log.source.toLowerCase().includes(searchTerm) ||
      (log.ip && log.ip.includes(searchTerm)) ||
      (log.path && log.path.toLowerCase().includes(searchTerm))
    );
  }

  if (filters.ruleId) {
    const safeRuleId = filters.ruleId.substring(0, SECURITY_LIMITS.maxRuleIdLength);
    filtered = filtered.filter(log => log.ruleId?.includes(safeRuleId));
  }

  return filtered;
}

/**
 * Get parsed logs from all sources
 */
export async function getParsedLogs(options: LogFilterOptions = {}): Promise<ParsedLogEntry[]> {
  const {
    limit = 100,
    offset = 0,
    domain,
    uniqueId,
    type
  } = options;

  const safeLimit = Math.min(Math.max(limit, 1), SECURITY_LIMITS.maxLinesPerFile);
  const safeOffset = Math.max(offset || 0, 0);

  try {
    // Early return for uniqueId search
    if (uniqueId) {
      const results = await searchLogsByUniqueId(uniqueId, safeLimit);
      return results.slice(safeOffset, safeOffset + safeLimit);
    }

    // Validate domain
    const safeDomain = domain ? sanitizeDomain(domain) : null;
    if (domain && domain !== 'all' && !safeDomain) {
      logger.warn(`Invalid domain: ${domain}`);
      return [];
    }

    let allLogs: ParsedLogEntry[];

    // Read logs based on domain filter
    if (safeDomain && safeDomain !== 'all') {
      allLogs = await readDomainLogs(safeDomain, safeLimit, type);
    } else {
      const [globalLogs, domainLogs] = await Promise.all([
        readGlobalLogs(safeLimit, type),
        domain === 'all' ? readAllDomainLogs(safeLimit, type) : Promise.resolve([])
      ]);
      allLogs = [...globalLogs, ...domainLogs];
    }

<<<<<<< HEAD
    if (ruleId) {
      filtered = filtered.filter(log => log.ruleId && log.ruleId.includes(ruleId));
    }

    if (uniqueId) {
      filtered = filtered.filter(log => log.uniqueId && log.uniqueId.includes(uniqueId));
    }

    // Apply limit
    return filtered.slice(0, limit);
=======
    // Sort by timestamp descending
    allLogs.sort((a, b) => new Date(b.timestamp).getTime() - new Date(a.timestamp).getTime());

    // Apply filters
    const filtered = applyFilters(allLogs, options);

    // Apply pagination
    return filtered.slice(safeOffset, safeOffset + safeLimit);
>>>>>>> c73291c6
  } catch (error) {
    logger.error('Error getting parsed logs:', error);
    return [];
  }
}

/**
 * Get log statistics
 */
export async function getLogStats(): Promise<LogStatistics> {
  const logs = await getParsedLogs({ limit: 1000 });

  const stats: LogStatistics = {
    total: logs.length,
    byLevel: { info: 0, warning: 0, error: 0 },
    byType: { access: 0, error: 0, system: 0 }
  };

  logs.forEach(log => {
    stats.byLevel[log.level]++;
    stats.byType[log.type]++;
  });

  return stats;
}

/**
 * Get available domains from database
 */
export async function getAvailableDomainsFromDb() {
  try {
    return await prisma.domain.findMany({
      select: { name: true, status: true },
      orderBy: { name: 'asc' },
    });
  } catch (error) {
    logger.error('Error fetching domains from database:', error);
    return [];
  }
}<|MERGE_RESOLUTION|>--- conflicted
+++ resolved
@@ -113,107 +113,7 @@
 }
 
 /**
-<<<<<<< HEAD
- * Search logs by uniqueId using grep for efficient searching
- */
-async function searchLogsByUniqueId(uniqueId: string, limit: number = 100): Promise<ParsedLogEntry[]> {
-  try {
-    const { exec } = require('child_process');
-    const { promisify } = require('util');
-    const execAsync = promisify(exec);
-    
-    const results: ParsedLogEntry[] = [];
-    const maxBuffer = 50 * 1024 * 1024; // 50MB buffer
-    
-    // Search pattern for uniqueId in ModSecurity logs
-    const searchPattern = `unique_id "${uniqueId}"`;
-    
-    // Search in main nginx error log
-    try {
-      const { stdout } = await execAsync(
-        `grep -F '${searchPattern}' ${NGINX_ERROR_LOG} 2>/dev/null || echo ""`,
-        { maxBuffer }
-      );
-      if (stdout.trim()) {
-        const lines = stdout.trim().split('\n');
-        lines.forEach((line: string, index: number) => {
-          const parsed = parseModSecLogLine(line, index);
-          if (parsed) {
-            results.push(parsed);
-          }
-        });
-      }
-    } catch (error) {
-      logger.warn('Could not search main error log:', error);
-    }
-    
-    // Search in domain-specific error logs
-    try {
-      const domainLogs = await getDomainLogFiles();
-      for (const domainLog of domainLogs) {
-        // Search HTTP error log
-        if (domainLog.errorLog) {
-          try {
-            const { stdout } = await execAsync(
-              `grep -F '${searchPattern}' ${domainLog.errorLog} 2>/dev/null || echo ""`,
-              { maxBuffer }
-            );
-            if (stdout.trim()) {
-              const lines = stdout.trim().split('\n');
-              lines.forEach((line: string, index: number) => {
-                const parsed = parseModSecLogLine(line, index);
-                if (parsed) {
-                  parsed.domain = domainLog.domain;
-                  results.push(parsed);
-                }
-              });
-            }
-          } catch (error) {
-            // Ignore individual file errors
-          }
-        }
-        
-        // Search HTTPS error log
-        if (domainLog.sslErrorLog) {
-          try {
-            const { stdout } = await execAsync(
-              `grep -F '${searchPattern}' ${domainLog.sslErrorLog} 2>/dev/null || echo ""`,
-              { maxBuffer }
-            );
-            if (stdout.trim()) {
-              const lines = stdout.trim().split('\n');
-              lines.forEach((line: string, index: number) => {
-                const parsed = parseModSecLogLine(line, index);
-                if (parsed) {
-                  parsed.domain = domainLog.domain;
-                  results.push(parsed);
-                }
-              });
-            }
-          } catch (error) {
-            // Ignore individual file errors
-          }
-        }
-      }
-    } catch (error) {
-      logger.error('Error searching domain logs:', error);
-    }
-    
-    // Sort by timestamp descending and limit
-    return results
-      .sort((a, b) => new Date(b.timestamp).getTime() - new Date(a.timestamp).getTime())
-      .slice(0, limit);
-  } catch (error) {
-    logger.error('Error searching by uniqueId:', error);
-    return [];
-  }
-}
-
-/**
- * Get list of domain-specific log files
-=======
  * Parse log lines with appropriate parser
->>>>>>> c73291c6
  */
 interface ParseOptions {
   parser: 'access' | 'error' | 'modsec';
@@ -395,10 +295,6 @@
 /**
  * Find existing log file from possible paths
  */
-<<<<<<< HEAD
-export async function getParsedLogs(options: LogFilterOptions = {}): Promise<ParsedLogEntry[]> {
-  const { limit = 100, level, type, search, domain, ruleId, uniqueId } = options;
-=======
 async function findExistingFile(paths: string[]): Promise<string | null> {
   for (const filePath of paths) {
     if (!isPathSafe(filePath)) continue;
@@ -411,7 +307,6 @@
   }
   return null;
 }
->>>>>>> c73291c6
 
 /**
  * Get domain-specific log file paths
@@ -437,59 +332,6 @@
   };
 }
 
-<<<<<<< HEAD
-  try {
-    // If searching by uniqueId, use grep for efficient search across all logs
-    if (uniqueId) {
-      return await searchLogsByUniqueId(uniqueId, limit);
-    }
-    // If specific domain is requested, read only that domain's logs
-    if (domain && domain !== 'all') {
-      // Define all possible log file paths (both HTTP and HTTPS)
-      const logPaths = {
-        httpAccess: [
-          path.join(NGINX_LOG_DIR, `${domain}_access.log`),
-          path.join(NGINX_LOG_DIR, `${domain}-access.log`)
-        ],
-        httpError: [
-          path.join(NGINX_LOG_DIR, `${domain}_error.log`),
-          path.join(NGINX_LOG_DIR, `${domain}-error.log`)
-        ],
-        httpsAccess: [
-          path.join(NGINX_LOG_DIR, `${domain}_ssl_access.log`),
-          path.join(NGINX_LOG_DIR, `${domain}-ssl-access.log`)
-        ],
-        httpsError: [
-          path.join(NGINX_LOG_DIR, `${domain}_ssl_error.log`),
-          path.join(NGINX_LOG_DIR, `${domain}-ssl-error.log`)
-        ]
-      };
-
-      // Helper function to find existing log file
-      const findExistingFile = async (paths: string[]): Promise<string | null> => {
-        for (const filePath of paths) {
-          try {
-            await fs.access(filePath);
-            return filePath;
-          } catch {
-            continue;
-          }
-        }
-        return null;
-      };
-
-      // Read domain access logs (both HTTP and HTTPS)
-      if (!type || type === 'all' || type === 'access') {
-        // HTTP access logs
-        const httpAccessLog = await findExistingFile(logPaths.httpAccess);
-        if (httpAccessLog) {
-          const accessLines = await readLastLines(httpAccessLog, Math.ceil(limit / 4));
-          accessLines.forEach((line, index) => {
-            const parsed = parseAccessLogLine(line, index, domain);
-            if (parsed) allLogs.push(parsed);
-          });
-        }
-=======
 /**
  * Read and parse log file
  */
@@ -502,7 +344,6 @@
   const lines = await readLastLines(filePath, limit);
   return parseLogLines(lines, parser);
 }
->>>>>>> c73291c6
 
 /**
  * Read domain-specific logs
@@ -716,18 +557,6 @@
       allLogs = [...globalLogs, ...domainLogs];
     }
 
-<<<<<<< HEAD
-    if (ruleId) {
-      filtered = filtered.filter(log => log.ruleId && log.ruleId.includes(ruleId));
-    }
-
-    if (uniqueId) {
-      filtered = filtered.filter(log => log.uniqueId && log.uniqueId.includes(uniqueId));
-    }
-
-    // Apply limit
-    return filtered.slice(0, limit);
-=======
     // Sort by timestamp descending
     allLogs.sort((a, b) => new Date(b.timestamp).getTime() - new Date(a.timestamp).getTime());
 
@@ -736,7 +565,6 @@
 
     // Apply pagination
     return filtered.slice(safeOffset, safeOffset + safeLimit);
->>>>>>> c73291c6
   } catch (error) {
     logger.error('Error getting parsed logs:', error);
     return [];
