// This is your Prisma schema file,
// learn more about it in the docs: https://pris.ly/d/prisma-schema

generator client {
  provider = "prisma-client-js"
}

datasource db {
  provider = "postgresql"
  url      = env("DATABASE_URL")
}

enum UserRole {
  admin
  moderator
  viewer
}

enum UserStatus {
  active
  inactive
  suspended
}

enum ActivityType {
  login
  logout
  config_change
  user_action
  security
}

model User {
  id        String     @id @default(cuid())
  username  String     @unique
  email     String     @unique
  password  String
  fullName  String
  role      UserRole   @default(viewer)
  status    UserStatus @default(active)
  avatar    String?
  phone     String?
  timezone  String     @default("Asia/Ho_Chi_Minh")
  language  String     @default("en")
  createdAt DateTime   @default(now())
  updatedAt DateTime   @updatedAt
  lastLogin DateTime?

  // Relations
  profile       UserProfile?
  twoFactor     TwoFactorAuth?
  activities    ActivityLog[]
  refreshTokens RefreshToken[]
  sessions      UserSession[]

  @@map("users")
}

model UserProfile {
  id     String @id @default(cuid())
  userId String @unique
  user   User   @relation(fields: [userId], references: [id], onDelete: Cascade)

  // Additional profile fields can be added here
  bio      String?
  location String?
  website  String?

  createdAt DateTime @default(now())
  updatedAt DateTime @updatedAt

  @@map("user_profiles")
}

model TwoFactorAuth {
  id     String @id @default(cuid())
  userId String @unique
  user   User   @relation(fields: [userId], references: [id], onDelete: Cascade)

  enabled     Boolean  @default(false)
  method      String   @default("totp") // totp, sms
  secret      String?
  backupCodes String[] // Encrypted backup codes

  createdAt DateTime @default(now())
  updatedAt DateTime @updatedAt

  @@map("two_factor_auth")
}

model ActivityLog {
  id     String @id @default(cuid())
  userId String
  user   User   @relation(fields: [userId], references: [id], onDelete: Cascade)

  action    String
  type      ActivityType
  ip        String
  userAgent String       @db.Text
  details   String?      @db.Text
  success   Boolean      @default(true)

  timestamp DateTime @default(now())

  @@index([userId, timestamp])
  @@index([type, timestamp])
  @@map("activity_logs")
}

model RefreshToken {
  id     String @id @default(cuid())
  userId String
  user   User   @relation(fields: [userId], references: [id], onDelete: Cascade)

  token     String    @unique
  expiresAt DateTime
  createdAt DateTime  @default(now())
  revokedAt DateTime?

  @@index([userId])
  @@index([token])
  @@map("refresh_tokens")
}

model UserSession {
  id     String @id @default(cuid())
  userId String
  user   User   @relation(fields: [userId], references: [id], onDelete: Cascade)

  sessionId String  @unique
  ip        String
  userAgent String  @db.Text
  device    String?
  location  String?

  lastActive DateTime @default(now())
  expiresAt  DateTime
  createdAt  DateTime @default(now())

  @@index([userId])
  @@index([sessionId])
  @@map("user_sessions")
}

// Domain Management Models

enum DomainStatus {
  active
  inactive
  error
}

enum UpstreamStatus {
  up
  down
  checking
}

enum LoadBalancerAlgorithm {
  round_robin
  least_conn
  ip_hash
}

enum SSLStatus {
  valid
  expiring
  expired
}

model Domain {
  id            String       @id @default(cuid())
  name          String       @unique
  status        DomainStatus @default(inactive)
  sslEnabled    Boolean      @default(false)
  sslExpiry     DateTime?
  modsecEnabled Boolean      @default(true)

  // Relations
  upstreams      Upstream[]
  loadBalancer   LoadBalancerConfig?
  sslCertificate SSLCertificate?
  modsecCRSRules ModSecCRSRule[]
  modsecRules    ModSecRule[]

  createdAt DateTime @default(now())
  updatedAt DateTime @updatedAt

  @@index([name])
  @@index([status])
  @@map("domains")
}

model Upstream {
  id       String @id @default(cuid())
  domainId String
  domain   Domain @relation(fields: [domainId], references: [id], onDelete: Cascade)

  host        String
  port        Int
  protocol    String         @default("http") // http or https
  sslVerify   Boolean        @default(true) // proxy_ssl_verify on/off
  weight      Int            @default(1)
  maxFails    Int            @default(3)
  failTimeout Int            @default(10) // seconds
  status      UpstreamStatus @default(checking)

  createdAt DateTime @default(now())
  updatedAt DateTime @updatedAt

  @@index([domainId])
  @@map("upstreams")
}

model LoadBalancerConfig {
  id       String @id @default(cuid())
  domainId String @unique
  domain   Domain @relation(fields: [domainId], references: [id], onDelete: Cascade)

  algorithm           LoadBalancerAlgorithm @default(round_robin)
  healthCheckEnabled  Boolean               @default(true)
  healthCheckInterval Int                   @default(30) // seconds
  healthCheckTimeout  Int                   @default(5) // seconds
  healthCheckPath     String                @default("/")

  createdAt DateTime @default(now())
  updatedAt DateTime @updatedAt

  @@map("load_balancer_configs")
}

model SSLCertificate {
  id       String @id @default(cuid())
  domainId String @unique
  domain   Domain @relation(fields: [domainId], references: [id], onDelete: Cascade)

  commonName  String
  sans        String[] // Subject Alternative Names
  issuer      String
  certificate String   @db.Text // PEM format
  privateKey  String   @db.Text // PEM format
  chain       String?  @db.Text // PEM format

  validFrom DateTime
  validTo   DateTime
  autoRenew Boolean   @default(true)
  status    SSLStatus @default(valid)

  createdAt DateTime @default(now())
  updatedAt DateTime @updatedAt

  @@index([domainId])
  @@index([validTo])
  @@map("ssl_certificates")
}

// ModSecurity CRS Rules (OWASP Core Rule Set)
// Only stores metadata and enabled status
// Actual rules come from CRS files
model ModSecCRSRule {
  id       String  @id @default(cuid())
  domainId String?
  domain   Domain? @relation(fields: [domainId], references: [id], onDelete: Cascade)

  ruleFile    String // e.g., "REQUEST-942-APPLICATION-ATTACK-SQLI.conf"
  name        String
  category    String
  description String? @db.Text
  enabled     Boolean @default(true)
  paranoia    Int     @default(1) // Paranoia level 1-4

  createdAt DateTime @default(now())
  updatedAt DateTime @updatedAt

  @@unique([ruleFile, domainId])
  @@index([domainId])
  @@index([category])
  @@map("modsec_crs_rules")
}

// ModSecurity Custom Rules (kept from original, renamed table)
// Stores full rule content for user-defined rules
model ModSecRule {
  id       String  @id @default(cuid())
  domainId String?
  domain   Domain? @relation(fields: [domainId], references: [id], onDelete: Cascade)

  name        String
  category    String
  ruleContent String  @db.Text
  enabled     Boolean @default(true)
  description String? @db.Text

  createdAt DateTime @default(now())
  updatedAt DateTime @updatedAt

  @@index([domainId])
  @@index([category])
  @@map("modsec_rules")
}

model NginxConfig {
  id         String  @id @default(cuid())
  configType String // main, site, upstream, etc.
  name       String
  content    String  @db.Text
  enabled    Boolean @default(true)

  createdAt DateTime @default(now())
  updatedAt DateTime @updatedAt

  @@index([configType])
  @@map("nginx_configs")
}

model InstallationStatus {
  id        String  @id @default(cuid())
  component String  @unique // nginx, modsecurity, etc.
  status    String // pending, running, completed, failed
  step      String?
  message   String? @db.Text
  progress  Int     @default(0) // 0-100

  startedAt   DateTime  @default(now())
  completedAt DateTime?
  updatedAt   DateTime  @updatedAt

  @@map("installation_status")
}

enum NotificationChannelType {
  email
  telegram
}

enum AlertSeverity {
  critical
  warning
  info
}

model NotificationChannel {
  id      String                  @id @default(cuid())
  name    String
  type    NotificationChannelType
  enabled Boolean                 @default(true)
  config  Json // { email?, chatId?, botToken? }

  alertRules AlertRuleChannel[]

  createdAt DateTime @default(now())
  updatedAt DateTime @updatedAt

  @@map("notification_channels")
}

model AlertRule {
  id            String        @id @default(cuid())
  name          String
  condition     String // cpu > threshold, upstream_status == down, etc.
  threshold     Int
  severity      AlertSeverity
  enabled       Boolean       @default(true)
  checkInterval Int           @default(60) // Check interval in seconds (default: 60s)

  channels AlertRuleChannel[]

  createdAt DateTime @default(now())
  updatedAt DateTime @updatedAt

  @@map("alert_rules")
}

model AlertRuleChannel {
  id        String @id @default(cuid())
  ruleId    String
  channelId String

  rule    AlertRule           @relation(fields: [ruleId], references: [id], onDelete: Cascade)
  channel NotificationChannel @relation(fields: [channelId], references: [id], onDelete: Cascade)

  createdAt DateTime @default(now())

  @@unique([ruleId, channelId])
  @@index([ruleId])
  @@index([channelId])
  @@map("alert_rule_channels")
}

model AlertHistory {
  id             String        @id @default(cuid())
  severity       AlertSeverity
  message        String        @db.Text
  source         String
  acknowledged   Boolean       @default(false)
  acknowledgedBy String?
  acknowledgedAt DateTime?

  timestamp DateTime @default(now())
  createdAt DateTime @default(now())

  @@index([severity])
  @@index([acknowledged])
  @@index([timestamp])
  @@map("alert_history")
}

enum AclType {
  whitelist
  blacklist
}

enum AclField {
  ip
  geoip
  user_agent
  url
  method
  header
}

enum AclOperator {
  equals
  contains
  regex
}

enum AclAction {
  allow
  deny
  challenge
}

model AclRule {
  id                String      @id @default(cuid())
  name              String
  type              AclType
  conditionField    AclField
  conditionOperator AclOperator
  conditionValue    String
  action            AclAction
  enabled           Boolean     @default(true)

  createdAt DateTime @default(now())
  updatedAt DateTime @updatedAt

  @@map("acl_rules")
}

model PerformanceMetric {
  id           String   @id @default(cuid())
  domain       String
  timestamp    DateTime @default(now())
  responseTime Float
  throughput   Float
  errorRate    Float
  requestCount Int

  createdAt DateTime @default(now())

  @@index([domain, timestamp])
  @@index([timestamp])
<<<<<<< HEAD
  @@map("performance_metrics")
=======
>>>>>>> 2c7430dd
}

enum BackupStatus {
  success
  failed
  running
  pending
}

model BackupSchedule {
<<<<<<< HEAD
  id       String       @id @default(cuid())
  name     String
  schedule String // Cron expression
  enabled  Boolean      @default(true)
  lastRun  DateTime?
  nextRun  DateTime?
  status   BackupStatus @default(pending)

  backups BackupFile[]

  createdAt DateTime @default(now())
  updatedAt DateTime @updatedAt
=======
  id          String        @id @default(cuid())
  name        String
  schedule    String        // Cron expression
  enabled     Boolean       @default(true)
  lastRun     DateTime?
  nextRun     DateTime?
  status      BackupStatus  @default(pending)
  
  backups     BackupFile[]
  
  createdAt   DateTime      @default(now())
  updatedAt   DateTime      @updatedAt
>>>>>>> 2c7430dd

  @@map("backup_schedules")
}

model BackupFile {
<<<<<<< HEAD
  id         String          @id @default(cuid())
  scheduleId String?
  schedule   BackupSchedule? @relation(fields: [scheduleId], references: [id], onDelete: SetNull)

  filename String
  filepath String
  size     BigInt // Size in bytes
  status   BackupStatus @default(success)
  type     String       @default("full") // full, incremental, manual

  metadata Json? // Additional metadata (domains count, rules count, etc.)

  createdAt DateTime @default(now())

  @@index([scheduleId])
  @@index([createdAt])
  @@map("backup_files")
}

enum SlaveNodeStatus {
  online
  offline
  syncing
  error
}

enum SyncLogStatus {
  success
  failed
  partial
  running
}

enum SyncLogType {
  full_sync
  incremental_sync
  health_check
}

enum NodeMode {
  master
  slave
}

model SlaveNode {
  id     String @id @default(cuid())
  name   String @unique
  host   String
  port   Int    @default(3001)
  apiKey String @unique // Authentication token for slave

  status   SlaveNodeStatus @default(offline)
  lastSeen DateTime?
  version  String?

  // Sync configuration
  syncEnabled  Boolean   @default(true)
  syncInterval Int       @default(60) // seconds
  configHash   String? // SHA256 hash of current config
  lastSyncAt   DateTime?

  // Metrics
  latency     Int? // milliseconds
  cpuUsage    Float?
  memoryUsage Float?
  diskUsage   Float?

  createdAt DateTime @default(now())
  updatedAt DateTime @updatedAt

  syncLogs SyncLog[]

  @@index([status])
  @@index([lastSeen])
  @@map("slave_nodes")
}

model SystemConfig {
  id       String   @id @default(cuid())
  nodeMode NodeMode @default(master) // master or slave

  // Master mode settings
  masterApiEnabled Boolean @default(true)

  // Slave mode settings
  slaveApiEnabled Boolean @default(false)
  masterHost      String? // IP of master node
  masterPort      Int? // Port of master node
  masterApiKey    String? // API key to connect to master
  syncInterval    Int     @default(60) // Sync interval in seconds (for slave mode)
  lastSyncHash    String? // Hash of last synced config (for change detection)

  // Connection status (for slave mode)
  connected       Boolean   @default(false)
  lastConnectedAt DateTime?
  connectionError String?

  createdAt DateTime @default(now())
  updatedAt DateTime @updatedAt

  @@map("system_configs")
}

model SyncLog {
  id     String    @id @default(cuid())
  nodeId String
  node   SlaveNode @relation(fields: [nodeId], references: [id], onDelete: Cascade)

  type   SyncLogType
  status SyncLogStatus @default(running)

  configHash   String?
  changesCount Int?
  errorMessage String? @db.Text

  startedAt   DateTime  @default(now())
  completedAt DateTime?
  duration    Int? // milliseconds

  @@index([nodeId, startedAt])
  @@map("sync_logs")
}

model ConfigVersion {
  id         String @id @default(cuid())
  version    Int    @default(autoincrement())
  configHash String @unique
  configData Json // Serialized config

  createdBy   String?
  description String?

  createdAt DateTime @default(now())

  @@index([createdAt])
  @@map("config_versions")
=======
  id          String        @id @default(cuid())
  scheduleId  String?
  schedule    BackupSchedule? @relation(fields: [scheduleId], references: [id], onDelete: SetNull)
  
  filename    String
  filepath    String
  size        BigInt        // Size in bytes
  status      BackupStatus  @default(success)
  type        String        @default("full") // full, incremental, manual
  
  metadata    Json?         // Additional metadata (domains count, rules count, etc.)
  
  createdAt   DateTime      @default(now())
  
  @@index([scheduleId])
  @@index([createdAt])
  @@map("backup_files")
>>>>>>> 2c7430dd
}<|MERGE_RESOLUTION|>--- conflicted
+++ resolved
@@ -460,10 +460,7 @@
 
   @@index([domain, timestamp])
   @@index([timestamp])
-<<<<<<< HEAD
   @@map("performance_metrics")
-=======
->>>>>>> 2c7430dd
 }
 
 enum BackupStatus {
@@ -474,7 +471,6 @@
 }
 
 model BackupSchedule {
-<<<<<<< HEAD
   id       String       @id @default(cuid())
   name     String
   schedule String // Cron expression
@@ -487,7 +483,157 @@
 
   createdAt DateTime @default(now())
   updatedAt DateTime @updatedAt
-=======
+
+  @@map("backup_schedules")
+}
+
+model BackupFile {
+  id         String          @id @default(cuid())
+  scheduleId String?
+  schedule   BackupSchedule? @relation(fields: [scheduleId], references: [id], onDelete: SetNull)
+
+  filename String
+  filepath String
+  size     BigInt // Size in bytes
+  status   BackupStatus @default(success)
+  type     String       @default("full") // full, incremental, manual
+
+  metadata Json? // Additional metadata (domains count, rules count, etc.)
+
+  createdAt DateTime @default(now())
+
+  @@index([scheduleId])
+  @@index([createdAt])
+  @@map("backup_files")
+}
+
+enum SlaveNodeStatus {
+  online
+  offline
+  syncing
+  error
+}
+
+enum SyncLogStatus {
+  success
+  failed
+  partial
+  running
+}
+
+enum SyncLogType {
+  full_sync
+  incremental_sync
+  health_check
+}
+
+enum NodeMode {
+  master
+  slave
+}
+
+model SlaveNode {
+  id     String @id @default(cuid())
+  name   String @unique
+  host   String
+  port   Int    @default(3001)
+  apiKey String @unique // Authentication token for slave
+
+  status   SlaveNodeStatus @default(offline)
+  lastSeen DateTime?
+  version  String?
+
+  // Sync configuration
+  syncEnabled  Boolean   @default(true)
+  syncInterval Int       @default(60) // seconds
+  configHash   String? // SHA256 hash of current config
+  lastSyncAt   DateTime?
+
+  // Metrics
+  latency     Int? // milliseconds
+  cpuUsage    Float?
+  memoryUsage Float?
+  diskUsage   Float?
+
+  createdAt DateTime @default(now())
+  updatedAt DateTime @updatedAt
+
+  syncLogs SyncLog[]
+
+  @@index([status])
+  @@index([lastSeen])
+  @@map("slave_nodes")
+}
+
+model SystemConfig {
+  id       String   @id @default(cuid())
+  nodeMode NodeMode @default(master) // master or slave
+
+  // Master mode settings
+  masterApiEnabled Boolean @default(true)
+
+  // Slave mode settings
+  slaveApiEnabled Boolean @default(false)
+  masterHost      String? // IP of master node
+  masterPort      Int? // Port of master node
+  masterApiKey    String? // API key to connect to master
+  syncInterval    Int     @default(60) // Sync interval in seconds (for slave mode)
+  lastSyncHash    String? // Hash of last synced config (for change detection)
+
+  // Connection status (for slave mode)
+  connected       Boolean   @default(false)
+  lastConnectedAt DateTime?
+  connectionError String?
+
+  createdAt DateTime @default(now())
+  updatedAt DateTime @updatedAt
+
+  @@map("system_configs")
+}
+
+model SyncLog {
+  id     String    @id @default(cuid())
+  nodeId String
+  node   SlaveNode @relation(fields: [nodeId], references: [id], onDelete: Cascade)
+
+  type   SyncLogType
+  status SyncLogStatus @default(running)
+
+  configHash   String?
+  changesCount Int?
+  errorMessage String? @db.Text
+
+  startedAt   DateTime  @default(now())
+  completedAt DateTime?
+  duration    Int? // milliseconds
+
+  @@index([nodeId, startedAt])
+  @@map("sync_logs")
+}
+
+model ConfigVersion {
+  id         String @id @default(cuid())
+  version    Int    @default(autoincrement())
+  configHash String @unique
+  configData Json // Serialized config
+
+  createdBy   String?
+  description String?
+
+  createdAt DateTime @default(now())
+
+  @@index([createdAt])
+  @@map("config_versions")
+}
+
+enum BackupStatus {
+  success
+  failed
+  running
+  pending
+}
+
+model BackupSchedule {
   id          String        @id @default(cuid())
   name        String
   schedule    String        // Cron expression
@@ -500,150 +646,11 @@
   
   createdAt   DateTime      @default(now())
   updatedAt   DateTime      @updatedAt
->>>>>>> 2c7430dd
 
   @@map("backup_schedules")
 }
 
 model BackupFile {
-<<<<<<< HEAD
-  id         String          @id @default(cuid())
-  scheduleId String?
-  schedule   BackupSchedule? @relation(fields: [scheduleId], references: [id], onDelete: SetNull)
-
-  filename String
-  filepath String
-  size     BigInt // Size in bytes
-  status   BackupStatus @default(success)
-  type     String       @default("full") // full, incremental, manual
-
-  metadata Json? // Additional metadata (domains count, rules count, etc.)
-
-  createdAt DateTime @default(now())
-
-  @@index([scheduleId])
-  @@index([createdAt])
-  @@map("backup_files")
-}
-
-enum SlaveNodeStatus {
-  online
-  offline
-  syncing
-  error
-}
-
-enum SyncLogStatus {
-  success
-  failed
-  partial
-  running
-}
-
-enum SyncLogType {
-  full_sync
-  incremental_sync
-  health_check
-}
-
-enum NodeMode {
-  master
-  slave
-}
-
-model SlaveNode {
-  id     String @id @default(cuid())
-  name   String @unique
-  host   String
-  port   Int    @default(3001)
-  apiKey String @unique // Authentication token for slave
-
-  status   SlaveNodeStatus @default(offline)
-  lastSeen DateTime?
-  version  String?
-
-  // Sync configuration
-  syncEnabled  Boolean   @default(true)
-  syncInterval Int       @default(60) // seconds
-  configHash   String? // SHA256 hash of current config
-  lastSyncAt   DateTime?
-
-  // Metrics
-  latency     Int? // milliseconds
-  cpuUsage    Float?
-  memoryUsage Float?
-  diskUsage   Float?
-
-  createdAt DateTime @default(now())
-  updatedAt DateTime @updatedAt
-
-  syncLogs SyncLog[]
-
-  @@index([status])
-  @@index([lastSeen])
-  @@map("slave_nodes")
-}
-
-model SystemConfig {
-  id       String   @id @default(cuid())
-  nodeMode NodeMode @default(master) // master or slave
-
-  // Master mode settings
-  masterApiEnabled Boolean @default(true)
-
-  // Slave mode settings
-  slaveApiEnabled Boolean @default(false)
-  masterHost      String? // IP of master node
-  masterPort      Int? // Port of master node
-  masterApiKey    String? // API key to connect to master
-  syncInterval    Int     @default(60) // Sync interval in seconds (for slave mode)
-  lastSyncHash    String? // Hash of last synced config (for change detection)
-
-  // Connection status (for slave mode)
-  connected       Boolean   @default(false)
-  lastConnectedAt DateTime?
-  connectionError String?
-
-  createdAt DateTime @default(now())
-  updatedAt DateTime @updatedAt
-
-  @@map("system_configs")
-}
-
-model SyncLog {
-  id     String    @id @default(cuid())
-  nodeId String
-  node   SlaveNode @relation(fields: [nodeId], references: [id], onDelete: Cascade)
-
-  type   SyncLogType
-  status SyncLogStatus @default(running)
-
-  configHash   String?
-  changesCount Int?
-  errorMessage String? @db.Text
-
-  startedAt   DateTime  @default(now())
-  completedAt DateTime?
-  duration    Int? // milliseconds
-
-  @@index([nodeId, startedAt])
-  @@map("sync_logs")
-}
-
-model ConfigVersion {
-  id         String @id @default(cuid())
-  version    Int    @default(autoincrement())
-  configHash String @unique
-  configData Json // Serialized config
-
-  createdBy   String?
-  description String?
-
-  createdAt DateTime @default(now())
-
-  @@index([createdAt])
-  @@map("config_versions")
-=======
   id          String        @id @default(cuid())
   scheduleId  String?
   schedule    BackupSchedule? @relation(fields: [scheduleId], references: [id], onDelete: SetNull)
@@ -661,5 +668,4 @@
   @@index([scheduleId])
   @@index([createdAt])
   @@map("backup_files")
->>>>>>> 2c7430dd
 }