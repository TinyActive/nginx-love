--- conflicted
+++ resolved
@@ -83,13 +83,10 @@
           healthCheckPath: domain.loadBalancer?.healthCheckPath || '/health',
           healthCheckInterval: domain.loadBalancer?.healthCheckInterval || 30,
           healthCheckTimeout: domain.loadBalancer?.healthCheckTimeout || 5,
-<<<<<<< HEAD
           realIpEnabled: (domain as any).realIpEnabled || false,
           realIpCloudflare: (domain as any).realIpCloudflare || false,
-=======
           realIpEnabled: domain?.realIpEnabled || false,
           realIpCloudflare: domain?.realIpCloudflare || false,
->>>>>>> e319c569
         });
         
         // Populate upstreams
